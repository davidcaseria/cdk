--- conflicted
+++ resolved
@@ -32,11 +32,7 @@
     /// Path to working dir
     #[arg(short, long)]
     work_dir: Option<PathBuf>,
-<<<<<<< HEAD
-    /// Log level
-=======
     /// Logging level
->>>>>>> 8477dc7a
     #[arg(short, long, default_value = "error")]
     log_level: Level,
     #[command(subcommand)]
