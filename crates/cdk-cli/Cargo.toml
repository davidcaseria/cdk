--- conflicted
+++ resolved
@@ -14,22 +14,15 @@
 [dependencies]
 anyhow = "1"
 bip39 = "2.0"
-<<<<<<< HEAD
-cdk = { path = "../cdk", version = "0.4.0", default-features = false, features = [
+cdk = { path = "../cdk", version = "0.5.0", default-features = false, features = [
     "wallet",
 ] }
-cdk-nostr = { path = "../cdk-nostr", version = "0.4.0" }
-cdk-redb = { path = "../cdk-redb", version = "0.4.0", default-features = false, features = [
+cdk-redb = { path = "../cdk-redb", version = "0.5.0", default-features = false, features = [
     "wallet",
 ] }
-cdk-sqlite = { path = "../cdk-sqlite", version = "0.4.0", default-features = false, features = [
+cdk-sqlite = { path = "../cdk-sqlite", version = "0.5.0", default-features = false, features = [
     "wallet",
 ] }
-=======
-cdk = { path = "../cdk", version = "0.5.0", default-features = false, features = ["wallet"]}
-cdk-redb = { path = "../cdk-redb", version = "0.5.0", default-features = false, features = ["wallet"] }
-cdk-sqlite = { path = "../cdk-sqlite", version = "0.5.0", default-features = false, features = ["wallet"] }
->>>>>>> 5dd196d8
 clap = { version = "4.4.8", features = ["derive", "env", "default"] }
 serde = { version = "1", default-features = false, features = ["derive"] }
 serde_json = "1"
