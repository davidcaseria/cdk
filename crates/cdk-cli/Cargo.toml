--- conflicted
+++ resolved
@@ -4,55 +4,38 @@
 edition = "2021"
 authors = ["CDK Developers"]
 description = "Cashu cli wallet built on CDK"
-<<<<<<< HEAD
-homepage.workspace = true
-repository.workspace = true
-rust-version.workspace = true                 # MSRV
-license.workspace = true
-=======
 license = "MIT"
 homepage = "https://github.com/cashubtc/cdk"
 repository = "https://github.com/cashubtc/cdk.git"
-rust-version = "1.63.0" # MSRV
->>>>>>> db9faccf
+rust-version = "1.63.0"                            # MSRV
 
 # See more keys and their definitions at https://doc.rust-lang.org/cargo/reference/manifest.html
 
 [dependencies]
-<<<<<<< HEAD
-anyhow.workspace = true
-bip39.workspace = true
-cdk = { workspace = true, default-features = false, features = ["wallet"] }
-cdk-nostr = { workspace = true, default-features = false }
-cdk-redb = { workspace = true, default-features = false, features = ["wallet"] }
-cdk-sqlite = { workspace = true, default-features = false, features = ["wallet"] }
-clap.workspace = true
-serde = { workspace = true, features = ["derive"] }
-serde_json.workspace = true
-tokio.workspace = true
-tracing.workspace = true
-tracing-subscriber.workspace = true
-rand.workspace = true
-home.workspace = true
-nostr-sdk.workspace = true
-url.workspace = true
-=======
 anyhow = "1"
 bip39 = "2.0"
-cdk = { path = "../cdk", version = "0.4.0", default-features = false, features = ["wallet"]}
-cdk-redb = { path = "../cdk-redb", version = "0.4.0", default-features = false, features = ["wallet"] }
-cdk-sqlite = { path = "../cdk-sqlite", version = "0.4.0", default-features = false, features = ["wallet"] }
+cdk = { path = "../cdk", version = "0.4.0", default-features = false, features = [
+    "wallet",
+] }
+cdk-redb = { path = "../cdk-redb", version = "0.4.0", default-features = false, features = [
+    "wallet",
+] }
+cdk-sqlite = { path = "../cdk-sqlite", version = "0.4.0", default-features = false, features = [
+    "wallet",
+] }
 clap = { version = "4.4.8", features = ["derive", "env", "default"] }
 serde = { version = "1", default-features = false, features = ["derive"] }
 serde_json = "1"
 tokio = { version = "1", default-features = false }
-tracing = { version = "0.1", default-features = false, features = ["attributes", "log"] }
+tracing = { version = "0.1", default-features = false, features = [
+    "attributes",
+    "log",
+] }
 tracing-subscriber = { version = "0.3.18", features = ["env-filter"] }
 rand = "0.8.5"
 home = "0.5.5"
 nostr-sdk = { version = "0.33.0", default-features = false, features = [
     "nip04",
-    "nip44"
-]}
-url = "2.3"
->>>>>>> db9faccf
+    "nip44",
+] }
+url = "2.3"