--- conflicted
+++ resolved
@@ -11,12 +11,8 @@
 use axum::Router;
 use cdk::amount::{to_unit, Amount};
 use cdk::cdk_lightning::{
-<<<<<<< HEAD
     self, CreateInvoiceResponse, MintLightning, PayInvoiceResponse, PaymentQuoteResponse, Settings,
-=======
-    self, to_unit, CreateInvoiceResponse, MintLightning, PayInvoiceResponse, PaymentQuoteResponse,
-    Settings, MSAT_IN_SAT,
->>>>>>> 5139c47d
+    MSAT_IN_SAT,
 };
 use cdk::mint::FeeReserve;
 use cdk::nuts::{
