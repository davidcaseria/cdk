use std::fmt::Debug;
use std::str::FromStr;
use std::time::Duration;

use anyhow::{bail, Result};
use bip39::Mnemonic;
use cashu::{MeltOptions, Mpp};
use cdk::amount::{Amount, SplitTarget};
use cdk::mint_url::MintUrl;
use cdk::nuts::nut00::ProofsMethods;
use cdk::nuts::{
    CurrencyUnit, MeltQuoteState, MintBolt11Request, MintQuoteState, NotificationPayload,
    PreMintSecrets, State,
};
use cdk::wallet::client::{HttpClient, MintConnector};
use cdk::wallet::{MeltOptions, MintOptions, WalletBuilder, WalletSubscription};
use cdk_integration_tests::init_regtest::{
    get_cln_dir, get_lnd_cert_file_path, get_lnd_dir, get_lnd_macaroon_path, get_mint_port,
    get_mint_url, get_mint_ws_url, LND_RPC_ADDR, LND_TWO_RPC_ADDR,
};
use cdk_integration_tests::wait_for_mint_to_be_paid;
use futures::{join, SinkExt, StreamExt};
use lightning_invoice::Bolt11Invoice;
use ln_regtest_rs::ln_client::{ClnClient, LightningClient, LndClient};
use ln_regtest_rs::InvoiceStatus;
use serde_json::json;
use tokio::time::timeout;
use tokio_tungstenite::connect_async;
use tokio_tungstenite::tungstenite::protocol::Message;

// This is the ln wallet we use to send/receive ln payements as the wallet
async fn init_lnd_client() -> LndClient {
    let lnd_dir = get_lnd_dir("one");
    let cert_file = lnd_dir.join("tls.cert");
    let macaroon_file = lnd_dir.join("data/chain/bitcoin/regtest/admin.macaroon");
    LndClient::new(
        format!("https://{}", LND_RPC_ADDR),
        cert_file,
        macaroon_file,
    )
    .await
    .unwrap()
}

async fn get_notification<T: StreamExt<Item = Result<Message, E>> + Unpin, E: Debug>(
    reader: &mut T,
    timeout_to_wait: Duration,
) -> (String, NotificationPayload<String>) {
    let msg = timeout(timeout_to_wait, reader.next())
        .await
        .expect("timeout")
        .unwrap()
        .unwrap();

    let mut response: serde_json::Value =
        serde_json::from_str(msg.to_text().unwrap()).expect("valid json");

    let mut params_raw = response
        .as_object_mut()
        .expect("object")
        .remove("params")
        .expect("valid params");

    let params_map = params_raw.as_object_mut().expect("params is object");

    (
        params_map
            .remove("subId")
            .unwrap()
            .as_str()
            .unwrap()
            .to_string(),
        serde_json::from_value(params_map.remove("payload").unwrap()).unwrap(),
    )
}

#[tokio::test(flavor = "multi_thread", worker_threads = 1)]
async fn test_regtest_mint_melt_round_trip() -> Result<()> {
    let lnd_client = init_lnd_client().await;

<<<<<<< HEAD
    let wallet = WalletBuilder::new(Mnemonic::generate(12)?.to_seed_normalized("").to_vec())
        .build(MintUrl::from_str(&get_mint_url())?, CurrencyUnit::Sat)?;
=======
    let wallet = Wallet::new(
        &get_mint_url("0"),
        CurrencyUnit::Sat,
        Arc::new(WalletMemoryDatabase::default()),
        &Mnemonic::generate(12)?.to_seed_normalized(""),
        None,
    )?;
>>>>>>> 8a8b697d

    let (ws_stream, _) = connect_async(get_mint_ws_url("0"))
        .await
        .expect("Failed to connect");
    let (mut write, mut reader) = ws_stream.split();

    let mint_quote = wallet.mint_quote(100.into(), None).await?;

    lnd_client.pay_invoice(mint_quote.request).await.unwrap();

    wait_for_mint_to_be_paid(&wallet, &mint_quote.id, 60).await?;

    let proofs = wallet.mint(&mint_quote.id, MintOptions::default()).await?;

    let mint_amount = proofs.total_amount()?;

    assert!(mint_amount == 100.into());

    let invoice = lnd_client.create_invoice(Some(50)).await?;

    let melt = wallet.melt_quote(invoice, None).await?;

    write
        .send(Message::Text(serde_json::to_string(&json!({
                "jsonrpc": "2.0",
                "id": 2,
                "method": "subscribe",
                "params": {
                  "kind": "bolt11_melt_quote",
                  "filters": [
                    melt.id.clone(),
                  ],
                  "subId": "test-sub",
                }

        }))?))
        .await?;

    assert_eq!(
        reader.next().await.unwrap().unwrap().to_text().unwrap(),
        r#"{"jsonrpc":"2.0","result":{"status":"OK","subId":"test-sub"},"id":2}"#
    );

    let melt_response = wallet.melt(&melt.id, MeltOptions::default()).await.unwrap();
    assert!(melt_response.preimage.is_some());
    assert!(melt_response.state == MeltQuoteState::Paid);

    let (sub_id, payload) = get_notification(&mut reader, Duration::from_millis(15000)).await;
    // first message is the current state
    assert_eq!("test-sub", sub_id);
    let payload = match payload {
        NotificationPayload::MeltQuoteBolt11Response(melt) => melt,
        _ => panic!("Wrong payload"),
    };
    assert_eq!(payload.amount + payload.fee_reserve, 100.into());
    assert_eq!(payload.quote.to_string(), melt.id);
    assert_eq!(payload.state, MeltQuoteState::Unpaid);

    // get current state
    let (sub_id, payload) = get_notification(&mut reader, Duration::from_millis(15000)).await;
    assert_eq!("test-sub", sub_id);
    let payload = match payload {
        NotificationPayload::MeltQuoteBolt11Response(melt) => melt,
        _ => panic!("Wrong payload"),
    };
    assert_eq!(payload.amount + payload.fee_reserve, 100.into());
    assert_eq!(payload.quote.to_string(), melt.id);
    assert_eq!(payload.state, MeltQuoteState::Paid);

    Ok(())
}

#[tokio::test(flavor = "multi_thread", worker_threads = 1)]
async fn test_regtest_mint_melt() -> Result<()> {
    let lnd_client = init_lnd_client().await;

<<<<<<< HEAD
    let wallet = WalletBuilder::new(Mnemonic::generate(12)?.to_seed_normalized("").to_vec())
        .build(MintUrl::from_str(&get_mint_url())?, CurrencyUnit::Sat)?;
=======
    let wallet = Wallet::new(
        &get_mint_url("0"),
        CurrencyUnit::Sat,
        Arc::new(WalletMemoryDatabase::default()),
        &Mnemonic::generate(12)?.to_seed_normalized(""),
        None,
    )?;
>>>>>>> 8a8b697d

    let mint_amount = Amount::from(100);

    let mint_quote = wallet.mint_quote(mint_amount, None).await?;

    assert_eq!(mint_quote.amount, mint_amount);

    lnd_client.pay_invoice(mint_quote.request).await?;

    wait_for_mint_to_be_paid(&wallet, &mint_quote.id, 60).await?;

    let proofs = wallet.mint(&mint_quote.id, MintOptions::default()).await?;

    let mint_amount = proofs.total_amount()?;

    assert!(mint_amount == 100.into());

    Ok(())
}

#[tokio::test(flavor = "multi_thread", worker_threads = 1)]
async fn test_restore() -> Result<()> {
    let lnd_client = init_lnd_client().await;

    let seed = Mnemonic::generate(12)?.to_seed_normalized("");
<<<<<<< HEAD
    let wallet = WalletBuilder::new(seed.to_vec())
        .build(MintUrl::from_str(&get_mint_url())?, CurrencyUnit::Sat)?;
=======
    let wallet = Wallet::new(
        &get_mint_url("0"),
        CurrencyUnit::Sat,
        Arc::new(WalletMemoryDatabase::default()),
        &seed,
        None,
    )?;
>>>>>>> 8a8b697d

    let mint_quote = wallet.mint_quote(100.into(), None).await?;

    lnd_client.pay_invoice(mint_quote.request).await?;

    wait_for_mint_to_be_paid(&wallet, &mint_quote.id, 60).await?;

    let _mint_amount = wallet.mint(&mint_quote.id, MintOptions::default()).await?;

    assert!(wallet.total_balance().await? == 100.into());

<<<<<<< HEAD
    let wallet_2 = WalletBuilder::new(seed.to_vec())
        .build(MintUrl::from_str(&get_mint_url())?, CurrencyUnit::Sat)?;
=======
    let wallet_2 = Wallet::new(
        &get_mint_url("0"),
        CurrencyUnit::Sat,
        Arc::new(WalletMemoryDatabase::default()),
        &seed,
        None,
    )?;
>>>>>>> 8a8b697d

    assert!(wallet_2.total_balance().await? == 0.into());

    let restored = wallet_2.restore().await?;
    let proofs = wallet_2.get_unspent_proofs().await?;

    wallet_2
        .swap(None, SplitTarget::default(), proofs, None, false)
        .await?;

    assert!(restored == 100.into());

    assert!(wallet_2.total_balance().await? == 100.into());

    let proofs = wallet.get_unspent_proofs().await?;

    let states = wallet.check_proofs_spent(proofs).await?;

    for state in states {
        if state.state != State::Spent {
            bail!("All proofs should be spent");
        }
    }

    Ok(())
}

#[tokio::test(flavor = "multi_thread", worker_threads = 1)]
async fn test_pay_invoice_twice() -> Result<()> {
    let lnd_client = init_lnd_client().await;

    let seed = Mnemonic::generate(12)?.to_seed_normalized("");
<<<<<<< HEAD
    let wallet = WalletBuilder::new(seed.to_vec())
        .build(MintUrl::from_str(&get_mint_url())?, CurrencyUnit::Sat)?;
=======
    let wallet = Wallet::new(
        &get_mint_url("0"),
        CurrencyUnit::Sat,
        Arc::new(WalletMemoryDatabase::default()),
        &seed,
        None,
    )?;
>>>>>>> 8a8b697d

    let mint_quote = wallet.mint_quote(100.into(), None).await?;

    lnd_client
        .pay_invoice(mint_quote.request)
        .await
        .expect("Could not pay invoice");

    wait_for_mint_to_be_paid(&wallet, &mint_quote.id, 60).await?;

    let proofs = wallet.mint(&mint_quote.id, MintOptions::default()).await?;

    let mint_amount = proofs.total_amount()?;

    assert_eq!(mint_amount, 100.into());

    let invoice = lnd_client.create_invoice(Some(10)).await?;

    let melt_quote = wallet.melt_quote(invoice.clone(), None).await?;

    let melt = wallet
        .melt(&melt_quote.id, MeltOptions::default())
        .await
        .unwrap();

    let melt_two = wallet.melt_quote(invoice, None).await?;

    let melt_two = wallet.melt(&melt_two.id, MeltOptions::default()).await;

    match melt_two {
        Err(err) => match err {
            cdk::Error::RequestAlreadyPaid => (),
            err => {
                bail!("Wrong invoice already paid: {}", err.to_string());
            }
        },
        Ok(_) => {
            bail!("Should not have allowed second payment");
        }
    }

    let balance = wallet.total_balance().await?;

    assert_eq!(balance, (Amount::from(100) - melt.fee_paid - melt.amount));

    Ok(())
}

#[tokio::test(flavor = "multi_thread", worker_threads = 1)]
async fn test_internal_payment() -> Result<()> {
    let lnd_client = init_lnd_client().await;

    let seed = Mnemonic::generate(12)?.to_seed_normalized("");
<<<<<<< HEAD
    let wallet = WalletBuilder::new(seed.to_vec())
        .build(MintUrl::from_str(&get_mint_url())?, CurrencyUnit::Sat)?;
=======
    let wallet = Wallet::new(
        &get_mint_url("0"),
        CurrencyUnit::Sat,
        Arc::new(WalletMemoryDatabase::default()),
        &seed,
        None,
    )?;
>>>>>>> 8a8b697d

    let mint_quote = wallet.mint_quote(100.into(), None).await?;

    lnd_client.pay_invoice(mint_quote.request).await?;

    wait_for_mint_to_be_paid(&wallet, &mint_quote.id, 60).await?;

    let _mint_amount = wallet.mint(&mint_quote.id, MintOptions::default()).await?;

    assert!(wallet.total_balance().await? == 100.into());

    let seed = Mnemonic::generate(12)?.to_seed_normalized("");

<<<<<<< HEAD
    let wallet_2 = WalletBuilder::new(seed.to_vec())
        .build(MintUrl::from_str(&get_mint_url())?, CurrencyUnit::Sat)?;
=======
    let wallet_2 = Wallet::new(
        &get_mint_url("0"),
        CurrencyUnit::Sat,
        Arc::new(WalletMemoryDatabase::default()),
        &seed,
        None,
    )?;
>>>>>>> 8a8b697d

    let mint_quote = wallet_2.mint_quote(10.into(), None).await?;

    let melt = wallet.melt_quote(mint_quote.request.clone(), None).await?;

    assert_eq!(melt.amount, 10.into());

    let _melted = wallet.melt(&melt.id, MeltOptions::default()).await.unwrap();

    wait_for_mint_to_be_paid(&wallet, &mint_quote.id, 60).await?;

    let _wallet_2_mint = wallet_2
        .mint(&mint_quote.id, MintOptions::default())
        .await
        .unwrap();

    let check_paid = match get_mint_port("0") {
        8085 => {
            let cln_one_dir = get_cln_dir("one");
            let cln_client = ClnClient::new(cln_one_dir.clone(), None).await?;

            let payment_hash = Bolt11Invoice::from_str(&mint_quote.request)?;
            cln_client
                .check_incoming_payment_status(&payment_hash.payment_hash().to_string())
                .await
                .expect("Could not check invoice")
        }
        8087 => {
            let lnd_two_dir = get_lnd_dir("two");
            let lnd_client = LndClient::new(
                format!("https://{}", LND_TWO_RPC_ADDR),
                get_lnd_cert_file_path(&lnd_two_dir),
                get_lnd_macaroon_path(&lnd_two_dir),
            )
            .await?;
            let payment_hash = Bolt11Invoice::from_str(&mint_quote.request)?;
            lnd_client
                .check_incoming_payment_status(&payment_hash.payment_hash().to_string())
                .await
                .expect("Could not check invoice")
        }
        _ => panic!("Unknown mint port"),
    };

    match check_paid {
        InvoiceStatus::Unpaid => (),
        _ => {
            bail!("Invoice has incorrect status: {:?}", check_paid);
        }
    }

    let wallet_2_balance = wallet_2.total_balance().await?;

    assert!(wallet_2_balance == 10.into());

    let wallet_1_balance = wallet.total_balance().await?;

    assert!(wallet_1_balance == 90.into());

    Ok(())
}

#[tokio::test(flavor = "multi_thread", worker_threads = 1)]
async fn test_cached_mint() -> Result<()> {
    let lnd_client = init_lnd_client().await;

<<<<<<< HEAD
    let wallet = WalletBuilder::new(Mnemonic::generate(12)?.to_seed_normalized("").to_vec())
        .build(MintUrl::from_str(&get_mint_url())?, CurrencyUnit::Sat)?;
=======
    let wallet = Wallet::new(
        &get_mint_url("0"),
        CurrencyUnit::Sat,
        Arc::new(WalletMemoryDatabase::default()),
        &Mnemonic::generate(12)?.to_seed_normalized(""),
        None,
    )?;
>>>>>>> 8a8b697d

    let mint_amount = Amount::from(100);

    let quote = wallet.mint_quote(mint_amount, None).await?;
    lnd_client.pay_invoice(quote.request).await?;

    let mut subscription = wallet
        .subscribe(WalletSubscription::Bolt11MintQuoteState(vec![quote
            .id
            .clone()]))
        .await;

    while let Some(msg) = subscription.recv().await {
        if let NotificationPayload::MintQuoteBolt11Response(response) = msg {
            if response.state == MintQuoteState::Paid {
                break;
            }
        }
    }

    let active_keyset_id = wallet.get_active_mint_keyset().await?.id;
    let http_client = HttpClient::new(get_mint_url("0").as_str().parse()?);
    let premint_secrets =
        PreMintSecrets::random(active_keyset_id, 100.into(), &SplitTarget::default()).unwrap();

    let mut request = MintBolt11Request {
        quote: quote.id,
        outputs: premint_secrets.blinded_messages(),
        signature: None,
    };

    let secret_key = quote.secret_key;

    request.sign(secret_key.expect("Secret key on quote"))?;

    let response = http_client.post_mint(request.clone()).await?;
    let response1 = http_client.post_mint(request).await?;

    assert!(response == response1);
    Ok(())
}

#[tokio::test(flavor = "multi_thread", worker_threads = 1)]
async fn test_multimint_melt() -> Result<()> {
    let lnd_client = init_lnd_client().await;

    let wallet1 = Wallet::new(
        &get_mint_url("0"),
        CurrencyUnit::Sat,
        Arc::new(WalletMemoryDatabase::default()),
        &Mnemonic::generate(12)?.to_seed_normalized(""),
        None,
    )?;
    let wallet2 = Wallet::new(
        &get_mint_url("1"),
        CurrencyUnit::Sat,
        Arc::new(WalletMemoryDatabase::default()),
        &Mnemonic::generate(12)?.to_seed_normalized(""),
        None,
    )?;

    let mint_amount = Amount::from(100);

    // Fund the wallets
    let quote = wallet1.mint_quote(mint_amount, None).await?;
    lnd_client.pay_invoice(quote.request.clone()).await?;
    loop {
        let quote_status = wallet1.mint_quote_state(&quote.id).await?;
        if quote_status.state == MintQuoteState::Paid {
            break;
        }
        tracing::debug!("Quote not yet paid");
    }
    wallet1
        .mint(&quote.id, SplitTarget::default(), None)
        .await?;

    let quote = wallet2.mint_quote(mint_amount, None).await?;
    lnd_client.pay_invoice(quote.request.clone()).await?;
    loop {
        let quote_status = wallet2.mint_quote_state(&quote.id).await?;
        if quote_status.state == MintQuoteState::Paid {
            break;
        }
        tracing::debug!("Quote not yet paid");
    }
    wallet2
        .mint(&quote.id, SplitTarget::default(), None)
        .await?;

    // Get an invoice
    let invoice = lnd_client.create_invoice(Some(50)).await?;

    // Get multi-part melt quotes
    let melt_options = MeltOptions::Mpp {
        mpp: Mpp {
            amount: Amount::from(25000),
        },
    };
    let quote_1 = wallet1
        .melt_quote(invoice.clone(), Some(melt_options))
        .await
        .expect("Could not get melt quote");
    let quote_2 = wallet2
        .melt_quote(invoice.clone(), Some(melt_options))
        .await
        .expect("Could not get melt quote");

    // Multimint pay invoice
    let result1 = wallet1.melt(&quote_1.id);
    let result2 = wallet2.melt(&quote_2.id);
    let result = join!(result1, result2);

    // Unpack results
    let result1 = result.0.unwrap();
    let result2 = result.1.unwrap();

    // Check
    assert!(result1.state == result2.state);
    assert!(result1.state == MeltQuoteState::Paid);
    Ok(())
}<|MERGE_RESOLUTION|>--- conflicted
+++ resolved
@@ -4,7 +4,7 @@
 
 use anyhow::{bail, Result};
 use bip39::Mnemonic;
-use cashu::{MeltOptions, Mpp};
+use cashu::{MeltQuoteOptions, Mpp};
 use cdk::amount::{Amount, SplitTarget};
 use cdk::mint_url::MintUrl;
 use cdk::nuts::nut00::ProofsMethods;
@@ -78,18 +78,8 @@
 async fn test_regtest_mint_melt_round_trip() -> Result<()> {
     let lnd_client = init_lnd_client().await;
 
-<<<<<<< HEAD
     let wallet = WalletBuilder::new(Mnemonic::generate(12)?.to_seed_normalized("").to_vec())
-        .build(MintUrl::from_str(&get_mint_url())?, CurrencyUnit::Sat)?;
-=======
-    let wallet = Wallet::new(
-        &get_mint_url("0"),
-        CurrencyUnit::Sat,
-        Arc::new(WalletMemoryDatabase::default()),
-        &Mnemonic::generate(12)?.to_seed_normalized(""),
-        None,
-    )?;
->>>>>>> 8a8b697d
+        .build(MintUrl::from_str(&get_mint_url("0"))?, CurrencyUnit::Sat)?;
 
     let (ws_stream, _) = connect_async(get_mint_ws_url("0"))
         .await
@@ -166,18 +156,8 @@
 async fn test_regtest_mint_melt() -> Result<()> {
     let lnd_client = init_lnd_client().await;
 
-<<<<<<< HEAD
     let wallet = WalletBuilder::new(Mnemonic::generate(12)?.to_seed_normalized("").to_vec())
-        .build(MintUrl::from_str(&get_mint_url())?, CurrencyUnit::Sat)?;
-=======
-    let wallet = Wallet::new(
-        &get_mint_url("0"),
-        CurrencyUnit::Sat,
-        Arc::new(WalletMemoryDatabase::default()),
-        &Mnemonic::generate(12)?.to_seed_normalized(""),
-        None,
-    )?;
->>>>>>> 8a8b697d
+        .build(MintUrl::from_str(&get_mint_url("0"))?, CurrencyUnit::Sat)?;
 
     let mint_amount = Amount::from(100);
 
@@ -203,18 +183,8 @@
     let lnd_client = init_lnd_client().await;
 
     let seed = Mnemonic::generate(12)?.to_seed_normalized("");
-<<<<<<< HEAD
     let wallet = WalletBuilder::new(seed.to_vec())
-        .build(MintUrl::from_str(&get_mint_url())?, CurrencyUnit::Sat)?;
-=======
-    let wallet = Wallet::new(
-        &get_mint_url("0"),
-        CurrencyUnit::Sat,
-        Arc::new(WalletMemoryDatabase::default()),
-        &seed,
-        None,
-    )?;
->>>>>>> 8a8b697d
+        .build(MintUrl::from_str(&get_mint_url("0"))?, CurrencyUnit::Sat)?;
 
     let mint_quote = wallet.mint_quote(100.into(), None).await?;
 
@@ -226,18 +196,8 @@
 
     assert!(wallet.total_balance().await? == 100.into());
 
-<<<<<<< HEAD
     let wallet_2 = WalletBuilder::new(seed.to_vec())
-        .build(MintUrl::from_str(&get_mint_url())?, CurrencyUnit::Sat)?;
-=======
-    let wallet_2 = Wallet::new(
-        &get_mint_url("0"),
-        CurrencyUnit::Sat,
-        Arc::new(WalletMemoryDatabase::default()),
-        &seed,
-        None,
-    )?;
->>>>>>> 8a8b697d
+        .build(MintUrl::from_str(&get_mint_url("0"))?, CurrencyUnit::Sat)?;
 
     assert!(wallet_2.total_balance().await? == 0.into());
 
@@ -270,18 +230,8 @@
     let lnd_client = init_lnd_client().await;
 
     let seed = Mnemonic::generate(12)?.to_seed_normalized("");
-<<<<<<< HEAD
     let wallet = WalletBuilder::new(seed.to_vec())
-        .build(MintUrl::from_str(&get_mint_url())?, CurrencyUnit::Sat)?;
-=======
-    let wallet = Wallet::new(
-        &get_mint_url("0"),
-        CurrencyUnit::Sat,
-        Arc::new(WalletMemoryDatabase::default()),
-        &seed,
-        None,
-    )?;
->>>>>>> 8a8b697d
+        .build(MintUrl::from_str(&get_mint_url("0"))?, CurrencyUnit::Sat)?;
 
     let mint_quote = wallet.mint_quote(100.into(), None).await?;
 
@@ -335,18 +285,8 @@
     let lnd_client = init_lnd_client().await;
 
     let seed = Mnemonic::generate(12)?.to_seed_normalized("");
-<<<<<<< HEAD
     let wallet = WalletBuilder::new(seed.to_vec())
-        .build(MintUrl::from_str(&get_mint_url())?, CurrencyUnit::Sat)?;
-=======
-    let wallet = Wallet::new(
-        &get_mint_url("0"),
-        CurrencyUnit::Sat,
-        Arc::new(WalletMemoryDatabase::default()),
-        &seed,
-        None,
-    )?;
->>>>>>> 8a8b697d
+        .build(MintUrl::from_str(&get_mint_url("0"))?, CurrencyUnit::Sat)?;
 
     let mint_quote = wallet.mint_quote(100.into(), None).await?;
 
@@ -360,18 +300,8 @@
 
     let seed = Mnemonic::generate(12)?.to_seed_normalized("");
 
-<<<<<<< HEAD
     let wallet_2 = WalletBuilder::new(seed.to_vec())
-        .build(MintUrl::from_str(&get_mint_url())?, CurrencyUnit::Sat)?;
-=======
-    let wallet_2 = Wallet::new(
-        &get_mint_url("0"),
-        CurrencyUnit::Sat,
-        Arc::new(WalletMemoryDatabase::default()),
-        &seed,
-        None,
-    )?;
->>>>>>> 8a8b697d
+        .build(MintUrl::from_str(&get_mint_url("0"))?, CurrencyUnit::Sat)?;
 
     let mint_quote = wallet_2.mint_quote(10.into(), None).await?;
 
@@ -438,18 +368,8 @@
 async fn test_cached_mint() -> Result<()> {
     let lnd_client = init_lnd_client().await;
 
-<<<<<<< HEAD
     let wallet = WalletBuilder::new(Mnemonic::generate(12)?.to_seed_normalized("").to_vec())
-        .build(MintUrl::from_str(&get_mint_url())?, CurrencyUnit::Sat)?;
-=======
-    let wallet = Wallet::new(
-        &get_mint_url("0"),
-        CurrencyUnit::Sat,
-        Arc::new(WalletMemoryDatabase::default()),
-        &Mnemonic::generate(12)?.to_seed_normalized(""),
-        None,
-    )?;
->>>>>>> 8a8b697d
+        .build(MintUrl::from_str(&get_mint_url("0"))?, CurrencyUnit::Sat)?;
 
     let mint_amount = Amount::from(100);
 
@@ -496,20 +416,10 @@
 async fn test_multimint_melt() -> Result<()> {
     let lnd_client = init_lnd_client().await;
 
-    let wallet1 = Wallet::new(
-        &get_mint_url("0"),
-        CurrencyUnit::Sat,
-        Arc::new(WalletMemoryDatabase::default()),
-        &Mnemonic::generate(12)?.to_seed_normalized(""),
-        None,
-    )?;
-    let wallet2 = Wallet::new(
-        &get_mint_url("1"),
-        CurrencyUnit::Sat,
-        Arc::new(WalletMemoryDatabase::default()),
-        &Mnemonic::generate(12)?.to_seed_normalized(""),
-        None,
-    )?;
+    let wallet1 = WalletBuilder::new(Mnemonic::generate(12)?.to_seed_normalized("").to_vec())
+        .build(MintUrl::from_str(&get_mint_url("0"))?, CurrencyUnit::Sat)?;
+    let wallet2 = WalletBuilder::new(Mnemonic::generate(12)?.to_seed_normalized("").to_vec())
+        .build(MintUrl::from_str(&get_mint_url("1"))?, CurrencyUnit::Sat)?;
 
     let mint_amount = Amount::from(100);
 
@@ -523,9 +433,7 @@
         }
         tracing::debug!("Quote not yet paid");
     }
-    wallet1
-        .mint(&quote.id, SplitTarget::default(), None)
-        .await?;
+    wallet1.mint(&quote.id, MintOptions::default()).await?;
 
     let quote = wallet2.mint_quote(mint_amount, None).await?;
     lnd_client.pay_invoice(quote.request.clone()).await?;
@@ -536,15 +444,13 @@
         }
         tracing::debug!("Quote not yet paid");
     }
-    wallet2
-        .mint(&quote.id, SplitTarget::default(), None)
-        .await?;
+    wallet2.mint(&quote.id, MintOptions::default()).await?;
 
     // Get an invoice
     let invoice = lnd_client.create_invoice(Some(50)).await?;
 
     // Get multi-part melt quotes
-    let melt_options = MeltOptions::Mpp {
+    let melt_options = MeltQuoteOptions::Mpp {
         mpp: Mpp {
             amount: Amount::from(25000),
         },
@@ -559,8 +465,8 @@
         .expect("Could not get melt quote");
 
     // Multimint pay invoice
-    let result1 = wallet1.melt(&quote_1.id);
-    let result2 = wallet2.melt(&quote_2.id);
+    let result1 = wallet1.melt(&quote_1.id, MeltOptions::default());
+    let result2 = wallet2.melt(&quote_2.id, MeltOptions::default());
     let result = join!(result1, result2);
 
     // Unpack results
