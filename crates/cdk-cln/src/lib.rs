--- conflicted
+++ resolved
@@ -147,14 +147,9 @@
 
         Ok(PaymentQuoteResponse {
             request_lookup_id: melt_quote_request.request.payment_hash().to_string(),
-<<<<<<< HEAD
-            amount: amount.into(),
-            fee: fee.into(),
-=======
             amount,
             fee: fee.into(),
             state: MeltQuoteState::Unpaid,
->>>>>>> 3413c249
         })
     }
 
