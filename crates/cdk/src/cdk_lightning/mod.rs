--- conflicted
+++ resolved
@@ -121,19 +121,9 @@
     /// MPP supported
     pub mpp: bool,
     /// Min amount to mint
-<<<<<<< HEAD
-    pub min_mint_amount: Amount,
-    /// Max amount to mint
-    pub max_mint_amount: Amount,
-    /// Min amount to melt
-    pub min_melt_amount: Amount,
-    /// Max amount to melt
-    pub max_melt_amount: Amount,
-=======
     pub mint_settings: MintMeltSettings,
     /// Max amount to mint
     pub melt_settings: MintMeltSettings,
->>>>>>> da229cdb
     /// Base unit of backend
     pub unit: CurrencyUnit,
 }
