--- conflicted
+++ resolved
@@ -29,12 +29,8 @@
     mint_info: MintInfo,
     keysets: Arc<RwLock<HashMap<Id, MintKeySet>>>,
     secp_ctx: Secp256k1<secp256k1::All>,
-<<<<<<< HEAD
     xpriv: Xpriv,
-=======
-    xpriv: ExtendedPrivKey,
     /// Mint Expected [`FeeReserve`]
->>>>>>> fa093be8
     pub fee_reserve: FeeReserve,
     /// Mint Storage backend
     pub localstore: Arc<dyn MintDatabase<Err = cdk_database::Error> + Send + Sync>,
