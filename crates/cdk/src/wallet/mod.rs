--- conflicted
+++ resolved
@@ -44,14 +44,7 @@
     client: HttpClient,
     /// Storage backend
     pub localstore: Arc<dyn WalletDatabase<Err = cdk_database::Error> + Send + Sync>,
-<<<<<<< HEAD
     xpriv: Xpriv,
-    p2pk_signing_keys: Arc<RwLock<HashMap<XOnlyPublicKey, SecretKey>>>,
-    #[cfg(feature = "nostr")]
-    nostr_client: nostr_sdk::Client,
-=======
-    xpriv: ExtendedPrivKey,
->>>>>>> fa093be8
 }
 
 impl Wallet {
