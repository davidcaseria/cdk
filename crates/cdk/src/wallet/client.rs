--- conflicted
+++ resolved
@@ -1,13 +1,9 @@
 //! Wallet client
 
-<<<<<<< HEAD
+use std::fmt::Debug;
 use std::time::Duration;
 
-=======
-use std::fmt::Debug;
-
 use async_trait::async_trait;
->>>>>>> 5dd196d8
 use reqwest::Client;
 use tracing::instrument;
 use url::Url;
@@ -91,18 +87,9 @@
     }
 }
 
-<<<<<<< HEAD
-    /// Create new [`HttpClient`] with a timeout.
-    pub fn with_timeout(timeout: Duration) -> Result<Self, Error> {
-        let client = reqwest::Client::builder().timeout(timeout).build()?;
-        Ok(Self { inner: client })
-    }
-
-=======
 #[cfg_attr(target_arch = "wasm32", async_trait(?Send))]
 #[cfg_attr(not(target_arch = "wasm32"), async_trait)]
 impl HttpClientMethods for HttpClient {
->>>>>>> 5dd196d8
     /// Get Active Mint Keys [NUT-01]
     #[instrument(skip(self), fields(mint_url = %mint_url))]
     async fn get_mint_keys(&self, mint_url: MintUrl) -> Result<Vec<KeySet>, Error> {
