--- conflicted
+++ resolved
@@ -113,21 +113,12 @@
         })
     }
 
-<<<<<<< HEAD
-    #[cfg(test)]
-    pub fn random() -> Self {
-        Self {
-            version: KeySetVersion::Version00,
-            id: rand::random(),
-        }
-=======
     /// [`Id`] as bytes
     pub fn as_bytes(&self) -> [u8; Self::BYTELEN + 1] {
         let mut bytes = [0u8; Self::BYTELEN + 1];
         bytes[0] = self.version.to_byte();
         bytes[1..].copy_from_slice(&self.id);
         bytes
->>>>>>> 5dd196d8
     }
 }
 
