--- conflicted
+++ resolved
@@ -18,28 +18,14 @@
 
 [dependencies]
 async-trait.workspace = true
-base64 = "0.22" # bitcoin uses v0.13 (optional dep)
+base64 = "0.22"                                                          # bitcoin uses v0.13 (optional dep)
 bip39 = "2.0"
-<<<<<<< HEAD
-bitcoin = { version = "0.31", features = [
-    "serde",
-    "rand",
-    "rand-std",
-] } # lightning-invoice uses v0.30
 http = "1.0"
+bitcoin = { workspace = true, features = ["serde", "rand", "rand-std"] }
 # lightning-invoice = { version = "0.31", features = ["serde"] }
 lightning-invoice = { git = "https://github.com/jirijakes/rust-lightning.git", branch = "upgrade-bitcoin-031", features = [
     "serde",
 ] }
-=======
-http = "1.0"
-bitcoin = { workspace = true, features = [
-    "serde",
-    "rand",
-    "rand-std",
-] }
-lightning-invoice = { version = "0.31", features = ["serde"] }
->>>>>>> f68172b1
 once_cell = "1.19"
 reqwest = { version = "0.12", default-features = false, features = [
     "json",
