//! CDK Fake LN Backend
//!
//! Used for testing where quotes are auto filled

#![warn(missing_docs)]
#![warn(rustdoc::bare_urls)]

use std::pin::Pin;
use std::sync::Arc;

use async_trait::async_trait;
use bitcoin::hashes::{sha256, Hash};
use bitcoin::secp256k1::{Secp256k1, SecretKey};
use cdk::amount::Amount;
use cdk::cdk_lightning::{
    self, to_unit, CreateInvoiceResponse, MintLightning, MintMeltSettings, PayInvoiceResponse,
    PaymentQuoteResponse, Settings,
};
use cdk::mint;
use cdk::mint::FeeReserve;
use cdk::nuts::{CurrencyUnit, MeltQuoteBolt11Request, MeltQuoteState, MintQuoteState};
use cdk::util::unix_time;
use error::Error;
use futures::stream::StreamExt;
use futures::Stream;
use lightning::ln::types::PaymentSecret;
use lightning_invoice::{Currency, InvoiceBuilder};
use tokio::sync::Mutex;
use tokio::time;
use tokio_stream::wrappers::ReceiverStream;
use uuid::Uuid;

pub mod error;

/// Fake Wallet
#[derive(Clone)]
pub struct FakeWallet {
    fee_reserve: FeeReserve,
    sender: tokio::sync::mpsc::Sender<String>,
    receiver: Arc<Mutex<Option<tokio::sync::mpsc::Receiver<String>>>>,
    mint_settings: MintMeltSettings,
    melt_settings: MintMeltSettings,
}

impl FakeWallet {
    /// Creat new [`FakeWallet`]
    pub fn new(
        fee_reserve: FeeReserve,
        mint_settings: MintMeltSettings,
        melt_settings: MintMeltSettings,
    ) -> Self {
        let (sender, receiver) = tokio::sync::mpsc::channel(8);

        Self {
            fee_reserve,
            sender,
            receiver: Arc::new(Mutex::new(Some(receiver))),
            mint_settings,
            melt_settings,
        }
    }
}

#[async_trait]
impl MintLightning for FakeWallet {
    type Err = cdk_lightning::Error;

    fn get_settings(&self) -> Settings {
        Settings {
            mpp: true,
            unit: CurrencyUnit::Msat,
            melt_settings: self.melt_settings,
            mint_settings: self.mint_settings,
        }
    }

    async fn wait_any_invoice(
        &self,
    ) -> Result<Pin<Box<dyn Stream<Item = String> + Send>>, Self::Err> {
        let receiver = self.receiver.lock().await.take().ok_or(Error::NoReceiver)?;
        let receiver_stream = ReceiverStream::new(receiver);
        Ok(Box::pin(receiver_stream.map(|label| label)))
    }

    async fn get_payment_quote(
        &self,
        melt_quote_request: &MeltQuoteBolt11Request,
    ) -> Result<PaymentQuoteResponse, Self::Err> {
        let invoice_amount_msat = melt_quote_request
            .request
            .amount_milli_satoshis()
            .ok_or(Error::UnknownInvoiceAmount)?;

        let amount = to_unit(
            invoice_amount_msat,
            &CurrencyUnit::Msat,
            &melt_quote_request.unit,
        )?;

        let relative_fee_reserve =
            (self.fee_reserve.percent_fee_reserve * u64::from(amount) as f32) as u64;

        let absolute_fee_reserve: u64 = self.fee_reserve.min_fee_reserve.into();

        let fee = match relative_fee_reserve > absolute_fee_reserve {
            true => relative_fee_reserve,
            false => absolute_fee_reserve,
        };

        Ok(PaymentQuoteResponse {
            request_lookup_id: melt_quote_request.request.payment_hash().to_string(),
            amount: amount.into(),
            fee: fee.into(),
        })
    }

    async fn pay_invoice(
        &self,
        melt_quote: mint::MeltQuote,
        _partial_msats: Option<Amount>,
        _max_fee_msats: Option<Amount>,
    ) -> Result<PayInvoiceResponse, Self::Err> {
        Ok(PayInvoiceResponse {
            payment_preimage: Some("".to_string()),
            payment_hash: "".to_string(),
            status: MeltQuoteState::Paid,
<<<<<<< HEAD
            total_spent: melt_quote.amount.into(),
=======
            total_spent: melt_quote.amount,
>>>>>>> 4b3eca23
        })
    }

    async fn create_invoice(
        &self,
<<<<<<< HEAD
        amount_msats: Amount,
=======
        amount: Amount,
        unit: &CurrencyUnit,
>>>>>>> 4b3eca23
        description: String,
        unix_expiry: u64,
    ) -> Result<CreateInvoiceResponse, Self::Err> {
        let time_now = unix_time();
        assert!(unix_expiry > time_now);

        let label = Uuid::new_v4().to_string();

        let private_key = SecretKey::from_slice(
            &[
                0xe1, 0x26, 0xf6, 0x8f, 0x7e, 0xaf, 0xcc, 0x8b, 0x74, 0xf5, 0x4d, 0x26, 0x9f, 0xe2,
                0x06, 0xbe, 0x71, 0x50, 0x00, 0xf9, 0x4d, 0xac, 0x06, 0x7d, 0x1c, 0x04, 0xa8, 0xca,
                0x3b, 0x2d, 0xb7, 0x34,
            ][..],
        )
        .unwrap();

        let payment_hash = sha256::Hash::from_slice(&[0; 32][..]).unwrap();
        let payment_secret = PaymentSecret([42u8; 32]);

        let amount = to_unit(amount, unit, &CurrencyUnit::Msat)?;

        let invoice = InvoiceBuilder::new(Currency::Bitcoin)
            .description(description)
            .payment_hash(payment_hash)
            .payment_secret(payment_secret)
<<<<<<< HEAD
            .amount_milli_satoshis(amount_msats.into())
=======
            .amount_milli_satoshis(amount.into())
>>>>>>> 4b3eca23
            .current_timestamp()
            .min_final_cltv_expiry_delta(144)
            .build_signed(|hash| Secp256k1::new().sign_ecdsa_recoverable(hash, &private_key))
            .unwrap();

        // Create a random delay between 3 and 6 seconds
        let duration = time::Duration::from_secs(3)
            + time::Duration::from_millis(rand::random::<u64>() % 3001);

        let sender = self.sender.clone();
        let label_clone = label.clone();

        tokio::spawn(async move {
            // Wait for the random delay to elapse
            time::sleep(duration).await;

            // Send the message after waiting for the specified duration
            if sender.send(label_clone.clone()).await.is_err() {
                tracing::error!("Failed to send label: {}", label_clone);
            }
        });

        let expiry = invoice.expires_at().map(|t| t.as_secs());

        Ok(CreateInvoiceResponse {
            request_lookup_id: label,
            request: invoice,
            expiry,
        })
    }

    async fn check_invoice_status(
        &self,
        _request_lookup_id: &str,
    ) -> Result<MintQuoteState, Self::Err> {
        Ok(MintQuoteState::Paid)
    }
}<|MERGE_RESOLUTION|>--- conflicted
+++ resolved
@@ -124,22 +124,14 @@
             payment_preimage: Some("".to_string()),
             payment_hash: "".to_string(),
             status: MeltQuoteState::Paid,
-<<<<<<< HEAD
-            total_spent: melt_quote.amount.into(),
-=======
             total_spent: melt_quote.amount,
->>>>>>> 4b3eca23
         })
     }
 
     async fn create_invoice(
         &self,
-<<<<<<< HEAD
-        amount_msats: Amount,
-=======
         amount: Amount,
         unit: &CurrencyUnit,
->>>>>>> 4b3eca23
         description: String,
         unix_expiry: u64,
     ) -> Result<CreateInvoiceResponse, Self::Err> {
@@ -166,11 +158,7 @@
             .description(description)
             .payment_hash(payment_hash)
             .payment_secret(payment_secret)
-<<<<<<< HEAD
-            .amount_milli_satoshis(amount_msats.into())
-=======
             .amount_milli_satoshis(amount.into())
->>>>>>> 4b3eca23
             .current_timestamp()
             .min_final_cltv_expiry_delta(144)
             .build_signed(|hash| Secp256k1::new().sign_ecdsa_recoverable(hash, &private_key))
