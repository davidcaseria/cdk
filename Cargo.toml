--- conflicted
+++ resolved
@@ -6,11 +6,7 @@
 license = "MIT"
 homepage = "https://github.com/cashubtc/cdk"
 repository = "https://github.com/cashubtc/cdk.git"
-<<<<<<< HEAD
-rust-version = "1.70.0"                            # MSRV
-=======
-rust-version = "1.63.0" # MSRV
->>>>>>> db9faccf
+rust-version = "1.63.0"                            # MSRV
 version = "0.3.0"
 
 [workspace.metadata]
@@ -22,53 +18,6 @@
 license-file = "LICENSE"
 keywords = ["bitcoin", "e-cash", "cashu"]
 
-<<<<<<< HEAD
-[workspace.dependencies]
-async-trait = "0.1.74"
-anyhow = "1"
-axum = "0.7.5"
-bitcoin = { version = "0.30", default-features = false } # lightning-invoice uses v0.30
-bip39 = "2.0"
-cdk-nostr = { version = "0.3", path = "./crates/cdk-nostr", default-features = false }
-clap = { version = "4.4.8", features = ["derive", "env", "default"] }
-cdk = { version = "0.3", path = "./crates/cdk", default-features = false }
-cdk-rexie = { version = "0.3", path = "./crates/cdk-rexie", default-features = false }
-cdk-sqlite = { version = "0.3", path = "./crates/cdk-sqlite", default-features = false }
-cdk-redb = { version = "0.3", path = "./crates/cdk-redb", default-features = false }
-cdk-cln = { version = "0.3", path = "./crates/cdk-cln", default-features = false }
-cdk-lnbits = { version = "0.3", path = "./crates/cdk-lnbits", default-features = false }
-cdk-phoenixd = { version = "0.3", path = "./crates/cdk-phoenixd", default-features = false }
-cdk-axum = { version = "0.3", path = "./crates/cdk-axum", default-features = false }
-cdk-fake-wallet = { version = "0.3", path = "./crates/cdk-fake-wallet", default-features = false }
-cdk-strike = { version = "0.3", path = "./crates/cdk-strike", default-features = false }
-cdk-lnd = { version = "0.3", path = "./crates/cdk-lnd", default-features = false }
-tokio = { version = "1", default-features = false }
-thiserror = "1"
-tracing = { version = "0.1", default-features = false, features = [
-    "attributes",
-    "log",
-] }
-tracing-subscriber = { version = "0.3.18", features = ["env-filter"] }
-serde = { version = "1", default-features = false, features = ["derive"] }
-serde_json = "1"
-serde-wasm-bindgen = "0.6.5"
-futures = { version = "0.3.28", default-feature = false }
-web-sys = { version = "0.3.69", default-features = false, features = [
-    "console",
-] }
-uuid = { version = "1", features = ["v4"] }
-lightning-invoice = { version = "0.31", features = ["serde"] }
-tower-http = { version = "0.5.2", features = ["cors"] }
-home = "0.5.9"
-rand = "0.8.5"
-nostr-sdk = { version = "0.34.0", default-features = false, features = [
-    "nip04",
-    "nip44",
-] }
-url = "2.3"
-
-=======
->>>>>>> db9faccf
 [profile]
 
 [profile.ci]
