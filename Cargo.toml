--- conflicted
+++ resolved
@@ -21,48 +21,28 @@
 anyhow = "1"
 async-trait = "0.1.74"
 bip39 = "2.0"
-<<<<<<< HEAD
-bitcoin = { version = "0.30", default-features = false } # lightning-invoice uses v0.30
-cdk = { path = "./crates/cdk", default-features = false }
-cdk-rexie = { path = "./crates/cdk-rexie", default-features = false }
-cdk-sqlite = { path = "./crates/cdk-sqlite", default-features = false }
-cdk-redb = { path = "./crates/cdk-redb", default-features = false }
-cdk-cln = { path = "./crates/cdk-cln", default-features = false }
-cdk-axum = { path = "./crates/cdk-axum", default-features = false }
-tokio = { version = "1.32", default-features = false }
-thiserror = "1"
-tracing = { version = "0.1", default-features = false, features = [
-    "attributes",
-    "log",
-] }
-redb = "2.1.0"
-=======
 cdk = { version = "0.1", path = "./crates/cdk", default-features = false }
 cdk-rexie = { version = "0.1", path = "./crates/cdk-rexie", default-features = false }
 cdk-sqlite = { version = "0.1", path = "./crates/cdk-sqlite", default-features = false }
 cdk-redb = { version = "0.1", path = "./crates/cdk-redb", default-features = false }
 tokio = { version = "1", default-features = false }
 thiserror = "1"
-tracing = { version = "0.1", default-features = false, features = ["attributes", "log"] }
->>>>>>> fa093be8
+tracing = { version = "0.1", default-features = false, features = [
+    "attributes",
+    "log",
+] }
 serde = { version = "1", default-features = false, features = ["derive"] }
 serde_json = "1"
 futures = { version = "0.3.28", default-feature = false }
 serde-wasm-bindgen = { version = "0.6.5", default-features = false }
-<<<<<<< HEAD
-web-sys = { version = "0.3.68", default-features = false, features = [
+web-sys = { version = "0.3.69", default-features = false, features = [
     "console",
 ] }
-uniffi = { version = "0.27.1", default-features = false }
-uuid = { version = "1", features = ["v4"] }
-=======
-web-sys =  { version = "0.3.69", default-features = false, features = ["console"] }
 bitcoin = { version = "0.30", features = [
     "serde",
     "rand",
     "rand-std",
 ] } # lightning-invoice uses v0.30
->>>>>>> fa093be8
 
 [profile]
 
