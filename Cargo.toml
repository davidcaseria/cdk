[workspace]
members = ["bindings/cdk-js", "crates/*"]
resolver = "2"

[workspace.package]
license = "MIT"
homepage = "https://github.com/cashubtc/cdk"
repository = "https://github.com/cashubtc/cdk.git"
rust-version = "1.70.0"                            # MSRV

[workspace.metadata]
authors = ["CDK Developers"]
edition = "2021"
description = "Cashu Development Kit"
readme = "README.md"
repository = "https://github.com/cashubtc/cdk"
license-file = "LICENSE"
keywords = ["bitcoin", "e-cash", "cashu"]

[workspace.dependencies]
async-trait = "0.1.74"
anyhow = "1"
bitcoin = { version = "0.30", default-features = false } # lightning-invoice uses v0.30
bip39 = "2.0"
cdk = { version = "0.1", path = "./crates/cdk", default-features = false }
cdk-rexie = { version = "0.1", path = "./crates/cdk-rexie", default-features = false }
cdk-sqlite = { version = "0.1", path = "./crates/cdk-sqlite", default-features = false }
cdk-redb = { version = "0.1", path = "./crates/cdk-redb", default-features = false }
cdk-cln = { version = "0.1", path = "./crates/cdk-cln", default-features = false }
cdk-axum = { version = "0.1", path = "./crates/cdk-axum", default-features = false }
tokio = { version = "1", default-features = false }
thiserror = "1"
tracing = { version = "0.1", default-features = false, features = [
    "attributes",
    "log",
] }
serde = { version = "1", default-features = false, features = ["derive"] }
serde_json = "1"
<<<<<<< HEAD
serde-wasm-bindgen = { version = "0.6.5", default-features = false }
web-sys = { version = "0.3.69", default-features = false, features = [
    "console",
] }
bitcoin = { version = "0.32", features = [
    "serde",
    "rand",
    "rand-std",
] } # lightning-invoice uses v0.30
=======
serde-wasm-bindgen = "0.6.5"
futures = { version = "0.3.28", default-feature = false }
web-sys =  { version = "0.3.69", default-features = false, features = ["console"] }
uuid = { version = "1", features = ["v4"] }
lightning-invoice = { version = "0.31", features = ["serde"] }
home = "0.5.9"
>>>>>>> 011efac4

[profile]

[profile.ci]
inherits = "dev"
incremental = false
debug = "line-tables-only"
lto = "off"<|MERGE_RESOLUTION|>--- conflicted
+++ resolved
@@ -36,24 +36,14 @@
 ] }
 serde = { version = "1", default-features = false, features = ["derive"] }
 serde_json = "1"
-<<<<<<< HEAD
-serde-wasm-bindgen = { version = "0.6.5", default-features = false }
+serde-wasm-bindgen = "0.6.5"
+futures = { version = "0.3.28", default-feature = false }
 web-sys = { version = "0.3.69", default-features = false, features = [
     "console",
 ] }
-bitcoin = { version = "0.32", features = [
-    "serde",
-    "rand",
-    "rand-std",
-] } # lightning-invoice uses v0.30
-=======
-serde-wasm-bindgen = "0.6.5"
-futures = { version = "0.3.28", default-feature = false }
-web-sys =  { version = "0.3.69", default-features = false, features = ["console"] }
 uuid = { version = "1", features = ["v4"] }
 lightning-invoice = { version = "0.31", features = ["serde"] }
 home = "0.5.9"
->>>>>>> 011efac4
 
 [profile]
 
