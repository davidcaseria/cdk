[workspace]
members = ["bindings/cdk-js", "crates/*"]
resolver = "2"

[workspace.package]
license = "MIT"
homepage = "https://github.com/cashubtc/cdk"
repository = "https://github.com/cashubtc/cdk.git"
rust-version = "1.70.0"                            # MSRV

[workspace.metadata]
authors = ["CDK Developers"]
edition = "2021"
description = "Cashu Development Kit"
readme = "README.md"
repository = "https://github.com/cashubtc/cdk"
license-file = "LICENSE"
keywords = ["bitcoin", "e-cash", "cashu"]

[workspace.dependencies]
anyhow = "1"
async-trait = "0.1.74"
bitcoin = { version = "0.30", default-features = false } # lightning-invoice uses v0.30
bip39 = "2.0"
<<<<<<< HEAD
cdk = { version = "0.1", path = "./crates/cdk", default-features = false }
cdk-rexie = { version = "0.1", path = "./crates/cdk-rexie", default-features = false }
cdk-sqlite = { version = "0.1", path = "./crates/cdk-sqlite", default-features = false }
cdk-redb = { version = "0.1", path = "./crates/cdk-redb", default-features = false }
=======
cdk = { version = "0.2", path = "./crates/cdk", default-features = false }
cdk-rexie = { version = "0.2", path = "./crates/cdk-rexie", default-features = false }
cdk-sqlite = { version = "0.2", path = "./crates/cdk-sqlite", default-features = false }
cdk-redb = { version = "0.2", path = "./crates/cdk-redb", default-features = false }
cdk-cln = { version = "0.1", path = "./crates/cdk-cln", default-features = false }
>>>>>>> 230a082e
cdk-axum = { version = "0.1", path = "./crates/cdk-axum", default-features = false }
cdk-cln = { version = "0.1", path = "./crates/cdk-cln", default-features = false }
tokio = { version = "1", default-features = false }
thiserror = "1"
<<<<<<< HEAD
tracing = { version = "0.1", default-features = false, features = [
    "attributes",
    "log",
] }
=======
tracing = { version = "0.1", default-features = false, features = ["attributes", "log"] }
tracing-subscriber = { version = "0.3.18", features = ["env-filter"] }
>>>>>>> 230a082e
serde = { version = "1", default-features = false, features = ["derive"] }
serde_json = "1"
serde-wasm-bindgen = "0.6.5"
futures = { version = "0.3.28", default-feature = false }
web-sys = { version = "0.3.69", default-features = false, features = [
    "console",
] }
uuid = { version = "1", features = ["v4"] }
lightning-invoice = { version = "0.31", features = ["serde"] }
home = "0.5.9"
redb = "2.1.0"

[profile]

[profile.ci]
inherits = "dev"
incremental = false
debug = "line-tables-only"
lto = "off"<|MERGE_RESOLUTION|>--- conflicted
+++ resolved
@@ -22,31 +22,19 @@
 async-trait = "0.1.74"
 bitcoin = { version = "0.30", default-features = false } # lightning-invoice uses v0.30
 bip39 = "2.0"
-<<<<<<< HEAD
-cdk = { version = "0.1", path = "./crates/cdk", default-features = false }
-cdk-rexie = { version = "0.1", path = "./crates/cdk-rexie", default-features = false }
-cdk-sqlite = { version = "0.1", path = "./crates/cdk-sqlite", default-features = false }
-cdk-redb = { version = "0.1", path = "./crates/cdk-redb", default-features = false }
-=======
 cdk = { version = "0.2", path = "./crates/cdk", default-features = false }
 cdk-rexie = { version = "0.2", path = "./crates/cdk-rexie", default-features = false }
 cdk-sqlite = { version = "0.2", path = "./crates/cdk-sqlite", default-features = false }
 cdk-redb = { version = "0.2", path = "./crates/cdk-redb", default-features = false }
-cdk-cln = { version = "0.1", path = "./crates/cdk-cln", default-features = false }
->>>>>>> 230a082e
 cdk-axum = { version = "0.1", path = "./crates/cdk-axum", default-features = false }
 cdk-cln = { version = "0.1", path = "./crates/cdk-cln", default-features = false }
 tokio = { version = "1", default-features = false }
 thiserror = "1"
-<<<<<<< HEAD
 tracing = { version = "0.1", default-features = false, features = [
     "attributes",
     "log",
 ] }
-=======
-tracing = { version = "0.1", default-features = false, features = ["attributes", "log"] }
 tracing-subscriber = { version = "0.3.18", features = ["env-filter"] }
->>>>>>> 230a082e
 serde = { version = "1", default-features = false, features = ["derive"] }
 serde_json = "1"
 serde-wasm-bindgen = "0.6.5"
