--- conflicted
+++ resolved
@@ -1,11 +1,5 @@
 [workspace]
-<<<<<<< HEAD
-members = ["bindings/cdk-js", "crates/*"]
-=======
-members = [
-    "crates/*",
-]
->>>>>>> 5dd196d8
+members = ["crates/*"]
 resolver = "2"
 
 [workspace.package]
